#!/usr/bin/env python3

# TODO:
#   * regenerate and understand study/results/pool4.txt
#   * implement and test stage 5
#   * want matfree application of GMG semicoarsening (but
#         switch to aij for coarse problem)

# results:  see study/pool_stage1.sh, study/pool_stages.sh, and study/results/poolX.txt

import sys, argparse
from pprint import pprint

from firedrake import *
#possibly: PETSc.Sys.popErrorHandler()

import src.constants as consts

parser = argparse.ArgumentParser(description='''
Five stages of Stokes solvers in fixed 3D domains, so that performance
degradation can be assessed as we build toward a real ice sheet.  All
stages have nonslip conditions on their base and sides, i.e. these are
swimming pools of fluid/ice and not real glaciers.  Compare stokesi.py
for a more realistic case, sole.py for easier Poisson problem, and
mfmgstokes.py for a 2D Stokes problem.

Stage 1 is linear Stokes with lid-driven Dirichlet boundary conditions
on a unit cube.  Stage 5 is regularized Glen-Stokes physics with a
stress-free surface and hilly topography on a high aspect ratio
(100-to-1) domain with ice sheet dimensions.

The chosen FEM uses a base mesh of triangles, extrudes the mesh to prisms,
and applies Q2xDP0 mixed elements (see below).  The solvers are all based
on Schur fieldsplit with GMG for the u-u block using an ILU smoother.
The coarse mesh, regardless of size or coarsening mode, is solved by
parallel LU (MUMPS).  Stage 1 uses a standard 3D GMG solver.  Stages 2-5
apply vertical semi-coarsening for GMG.

Stages:
    1. linear Stokes, flat top (w/o gravity), lid-driven top, unit cube, 3D GMG
    2. linear Stokes, flat top, lid-driven top, unit cube, vertical-only GMG
    3. linear Stokes, topography, stress-free surface, unit cube, vertical-only GMG
    4. linear Stokes, topography, stress-free surface, high-aspect geometry, vertical-only GMG
    5. Glen-law Stokes, topography, stress-free surface, high-aspect geometry, vertical-only GMG

Set the coarsest grid with -mx, -my, -mz; defaults are (mx,my,mz)=(1,1,1) and
the default -refine is 0.  For stage 1 -refine acts equally in all dimensions.
In stages 2-5 option -refine is the semi-coarsening.  This uses the default
refinement ratio of 2 but with -aggressive the factor is 4.
''',
           add_help=False)
parser.add_argument('-aggressive', action='store_true', default=False,
                    help='refine by 4 in vertical semicoarsening (instead of 2)')
parser.add_argument('-mx', type=int, default=1, metavar='N',
                    help='for coarse/base mesh, number of equal subintervals in x-direction (default=1)')
parser.add_argument('-my', type=int, default=1, metavar='N',
                    help='for coarse/base mesh, number of equal subintervals in y-direction (default=1)')
parser.add_argument('-mz', type=int, default=1, metavar='N',
                    help='for coarse/base mesh, number of element layers in each vertical column (default=1)')
parser.add_argument('-o', metavar='FILE.pvd', type=str, default='',
                    help='save results to .pvd file')
parser.add_argument('-poolhelp', action='store_true', default=False,
                    help='print help for this program and quit')
parser.add_argument('-printparams', action='store_true', default=False,
                    help='print dictionary of solver parameters')
parser.add_argument('-refine', type=int, default=0, metavar='N',
                    help='refine all dimensions (stage 1) or in vertical only (other stages) (default=0)')
parser.add_argument('-stage', type=int, default=1, metavar='S',
                    help='problem stage 1,...,5 (default=1)')
parser.add_argument('-topomag', type=float, default=0.5, metavar='N',
                    help='for stages 3,4,5: relative magnitude of surface topography (default=0.5)')
args, unknown = parser.parse_known_args()
if args.poolhelp:
    parser.print_help()
    sys.exit(0)

# report stage
if args.stage == 5:  # FIXME
    raise NotImplementedError('only stages 1--4 so far')
if args.stage == 1 and args.aggressive:
    raise NotImplementedError('aggressive vertical coarsening only in stages > 1')
stagedict = {1: 'lid-driven unit-cube cavity, 3D GMG',
             2: 'lid-driven unit-cube cavity, GMG in z only',
             3: 'topography on top of unit-cube, GMG in z only',
             4: 'topography on top of high-aspect, GMG in z only'}
             #5: 'nonlinear rheology, topography on top of high-aspect, GMG in z only'}
PETSc.Sys.Print('stage %d:            %s' % (args.stage,stagedict[args.stage]))

# geometry: L x L x H
if args.stage in {4,5}:
    L = 100.0e3
    H = 1000.0
else:
    L = 1.0
    H = 1.0

# mesh hierarchies: two different strategies
if args.stage == 1:
    basecoarse = RectangleMesh(args.mx,args.my,L,L)  # triangles
    mx = args.mx * 2**args.refine
    my = args.my * 2**args.refine
    basehierarchy = MeshHierarchy(basecoarse,args.refine)
    mz = args.mz * 2**args.refine
    hierarchy = ExtrudedMeshHierarchy(basehierarchy,H,base_layer=args.mz,
                                      refinement_ratio=2)
else:
    mx = args.mx
    my = args.my
    base = RectangleMesh(mx,my,L,L)    # triangles
    rz = 4 if args.aggressive else 2   # vertical refinement ratio
    mz = args.mz * rz**args.refine
    hierarchy = SemiCoarsenedExtrudedHierarchy(base,H,base_layer=args.mz,
                                               refinement_ratio=rz,nref=args.refine)
mesh = hierarchy[-1]
PETSc.Sys.Print('extruded mesh:      %d x %d x %d prisms(x2)' % (mx,my,mz))

# if top has topography then deform z coordinate of mesh
if args.stage in {3,4,5}:
    for kmesh in hierarchy:
        Vcoord = kmesh.coordinates.function_space()
        x,y,z = SpatialCoordinate(kmesh)
        hmult = 1.0 + args.topomag * sin(3.0*pi*x/L) * sin(2.0*pi*y/L)  # FIXME not o.k. for stage 5?
        f = Function(Vcoord).interpolate(as_vector([x,y,hmult*z]))
        kmesh.coordinates.assign(f)

# mesh coordinates
x,y,z = SpatialCoordinate(mesh)

# report on geometry
if args.stage in {1,2}:
    PETSc.Sys.Print('domain:             %.2f x %.2f x %.2f' % (L,L,H))
else:
    # get surface elevation back from fine mesh
    Q1 = FunctionSpace(mesh,'Q',1)
    hbc = DirichletBC(Q1,1.0,'top')  # we use hbc.nodes below
    P1base = FunctionSpace(mesh._base_mesh,'P',1)
    hfcn = Function(P1base)
    # z itself is an 'Indexed' object, so use a Function with a .dat attribute
    zfcn = Function(Q1).interpolate(z)
    # add halos for parallelizability of the interpolation
    hfcn.dat.data_with_halos[:] = zfcn.dat.data_with_halos[hbc.nodes]
    with hfcn.dat.vec_ro as vhfcn:
        zmin = vhfcn.min()[1]
        zmax = vhfcn.max()[1]
    PETSc.Sys.Print('domain:             %.2f x %.2f base domain with %.2f < z < %.2f at surface' \
                    % (L,L,zmin,zmax))

# finite elements and the mixed function spaces
V = VectorFunctionSpace(mesh, 'Q', 2)   # Q2 on prisms, i.e. P2(triangle) x P2(interval)
xpE = FiniteElement('DP',triangle,0)    # discontinuous P0 in horizontal ...
zpE = FiniteElement('P',interval,1)     #     tensored with continuous P1 in vertical
pE = TensorProductElement(xpE,zpE)
W = FunctionSpace(mesh, pE)
Z = V * W
n_u,n_p,N = V.dim(),W.dim(),Z.dim()
PETSc.Sys.Print('vector space dims:  n_u=%d, n_p=%d  -->  N=%d' % (n_u,n_p,N))

# body force is gravity for stage > 1
if args.stage == 1:
    f_body = Constant((0, 0, 0))
elif args.stage in {2,3}:
    f_body = Constant((0, 0, -consts.g))  # density = 1.0
elif args.stage in {4,5}:
    f_body = Constant((0, 0, -consts.rho*consts.g))

# viscosity
if args.stage in {1,2,3}:
    nu = 0.5
elif args.stage == 4:
    nu = 1.0e13  # corresponds to secpera = 31556926.0, A3 = 1.0e-16/secpera,
                 #                B3 = A3**(-1/3), Du = 6.2806e-09, nu = 0.5 * B3 * Du^(-2/3)
elif args.stage == 5:
    raise NotImplementedError  # FIXME

# weak form
up = Function(Z)
u, p = split(up)
v, q = TestFunctions(Z)
# note symmetric gradient & divergence terms in F
if args.stage in {1,2,3,4}:
    D = lambda v: sym(grad(v))
    F = (2.0 * nu * inner(D(u), D(v)) - p * div(v) - div(u) * q - inner(f_body, v))*dx
elif args.stage == 5:
    raise NotImplementedError  # FIXME

<<<<<<< HEAD
## some methods may use a mass matrix for preconditioning the Schur block
## follow: https://www.firedrakeproject.org/_modules/firedrake/preconditioners/massinv.html#MassInvPC
#class Mass(AuxiliaryOperatorPC):
#
#    def form(self, pc, test, trial):
#        a = inner((1.0/nu) * test, trial)*dx
#        bcs = None
#        return (a, bcs)

# boundary conditions:  zero velocity on sides and bottom
#                       stages 1,2:    driven lid
#                       stages 3,4,5:  stress free
=======
# boundary conditions:  normally stress-free surface
>>>>>>> 4a35640f
bcs = [DirichletBC(Z.sub(0), Constant((0, 0, 0)), (1, 2, 3, 4)),
       DirichletBC(Z.sub(0), Constant((0, 0, 0)), 'bottom')]
if args.stage in {1,2}:
    u_lid = Function(V).interpolate(as_vector([4.0 * x * (1.0 - x),0.0,0.0]))
    bcs.append(DirichletBC(Z.sub(0), u_lid, 'top'))
    ## set nullspace to constant pressure fields
    nullspace = MixedVectorSpaceBasis(Z, [Z.sub(0), VectorSpaceBasis(constant=True)])
else:
    nullspace = None

<<<<<<< HEAD
appctx = {"mu": nu}

params = {'mat_type': 'matfree',
          'ksp_type':  'gmres',
          #'ksp_pc_side': 'right',
          #'ksp_norm_type': 'unpreconditioned',
=======
appctx = {"mu": nu}  # python PC type firedrake.MassInvPC asks for this parameter

params = {'mat_type': 'matfree',
          'ksp_type':  'gmres',    # OLD INFO: fgmres adds 10% to iterations and 3% to time
                                   #     and gcr acts the same as fgmres
>>>>>>> 4a35640f
          'ksp_converged_reason': None,
          'pc_type': 'fieldsplit',
          'pc_fieldsplit_type': 'schur',
          'pc_fieldsplit_schur_fact_type': 'lower',  # 'upper' worse (why?); 'diag' much worse; 'full' worse
          'fieldsplit_0_ksp_type': 'preonly',
          'fieldsplit_0_pc_type': 'mg',
          'fieldsplit_0_mg_coarse_ksp_type': 'preonly'}

# turn on Newton and iteration counting if nonlinear
if args.stage == 5:
    params['snes_type'] = 'newtonls'
    params['snes_converged_reason'] = None
else:
    params['snes_type'] = 'ksponly'

# smoother which is more capable than Chebyshev + SSOR
# note default: -s_fieldsplit_0_mg_levels_ksp_max_it 2
params['fieldsplit_0_mg_levels_ksp_type'] = 'richardson'
<<<<<<< HEAD

#params['fieldsplit_0_mg_levels_ksp_richardson_scale'] = 0.8
#params['fieldsplit_0_mg_levels_pc_type'] = 'jacobi'

=======
>>>>>>> 4a35640f
params['fieldsplit_0_mg_levels_pc_type'] = 'python'
params['fieldsplit_0_mg_levels_pc_python_type'] = 'firedrake.AssembledPC'
params['fieldsplit_0_mg_levels_assembled_pc_type'] = 'bjacobi'
params['fieldsplit_0_mg_levels_assembled_sub_pc_type'] = 'ilu'
<<<<<<< HEAD

# parallel LU via MUMPS on coarse grid  (versus GAMG=next versus HYPRE=slowest on stage 4 64^3)
#params['fieldsplit_0_mg_coarse_pc_type'] = 'lu'
#params['fieldsplit_0_mg_coarse_pc_factor_mat_solver_type'] = 'mumps'
=======

#params['fieldsplit_0_mg_levels_ksp_richardson_scale'] = 0.8
#params['fieldsplit_0_mg_levels_pc_type'] = 'jacobi'

# parallel LU via MUMPS on coarse grid  (versus GAMG=next versus HYPRE=slowest on stage 4 64^3)
params['fieldsplit_0_mg_coarse_pc_type'] = 'python'
params['fieldsplit_0_mg_coarse_pc_python_type'] = 'firedrake.AssembledPC'
params['fieldsplit_0_mg_coarse_assembled_pc_type'] = 'lu'
params['fieldsplit_0_mg_coarse_assembled_pc_factor_mat_solver_type'] = 'mumps'

>>>>>>> 4a35640f
#params['fieldsplit_0_mg_coarse_pc_type'] = 'gamg'
#params['fieldsplit_0_mg_coarse_pc_type'] = 'hypre'

params['fieldsplit_0_mg_coarse_pc_type'] = 'python'
params['fieldsplit_0_mg_coarse_pc_python_type'] = 'firedrake.AssembledPC'
params['fieldsplit_0_mg_coarse_assembled_pc_type'] = 'lu'
#params['fieldsplit_0_mg_coarse_assembled_pc_factor_mat_solver_type'] = 'mumps'

params['fieldsplit_1_ksp_type'] = 'preonly'

## from advice on PETSc man page for PCFieldSplitSetSchurPre
## but seems to actually give more iters and be slower than selfp/jacobi strategy below
#params['pc_fieldsplit_schur_precondition'] = 'self'
#params['fieldsplit_1_pc_type'] = 'lsc'

<<<<<<< HEAD
#params['pc_fieldsplit_schur_precondition'] = 'selfp'
#params['fieldsplit_1_pc_type'] = 'jacobi'
#params['fieldsplit_1_pc_jacobi_type'] = 'diagonal'
=======
#params['pc_fieldsplit_schur_precondition'] = 'selfp' # matfree does not work with selfp which assembles Bt A B
>>>>>>> 4a35640f

# WARNING: do not use following option which is faster than default 'diag' BUT CHANGES VELOCITY SOLUTION !?!?
#params['fieldsplit_1_mat_schur_complement_ainv_type'] = 'lump'

<<<<<<< HEAD
params['pc_fieldsplit_schur_precondition'] = 'a11'
=======
>>>>>>> 4a35640f
params['fieldsplit_1_pc_type'] = 'python'
params['fieldsplit_1_pc_python_type'] = 'firedrake.MassInvPC'
params['fieldsplit_1_Mp_ksp_type'] = 'preonly'
params['fieldsplit_1_Mp_pc_type'] = 'asm'
params['fieldsplit_1_Mp_sub_pc_type'] = 'ilu'
<<<<<<< HEAD

##params['fieldsplit_1_aux_pc_type'] = 'jacobi'
#params['fieldsplit_1_aux_pc_type'] = 'bjacobi'
#params['fieldsplit_1_aux_sub_pc_type'] = 'icc'

#'pc_fieldsplit_schur_scale': -1.0,  # only active for diag
=======
>>>>>>> 4a35640f

# note that the printed parameters *do not* include -s_xxx_yyy overrides
if args.printparams and mesh.comm.rank == 0:
    pprint(params)

# set up solver and report MG structure
problem = NonlinearVariationalProblem(F, up, bcs=bcs)
solver = NonlinearVariationalSolver(problem,
                                    nullspace=nullspace,
                                    appctx=appctx,
                                    solver_parameters=params,
                                    options_prefix='s')

# solve
solver.solve()

## report on GMG levels
pc = solver.snes.ksp.pc
assert(pc.getType() == 'fieldsplit')
pc0 = pc.getFieldSplitSubKSP()[0].pc
assert(pc0.getType() == 'mg')
if args.stage == 1:
    PETSc.Sys.Print('  3D coarsening:    GMG levels = %d' % pc0.getMGLevels())
else:
    PETSc.Sys.Print('  semi-coarsening:  GMG levels = %d' % pc0.getMGLevels())

# report solution norms
u,p = up.split()
uL2 = sqrt(assemble(inner(u, u) * dx))
pL2 = sqrt(assemble(inner(p, p) * dx))
PETSc.Sys.Print('  solution norms:   |u|_2 = %.3e,  |p|_2 = %.3e' % (uL2,pL2))

# optionally save result
if args.o:
    u.rename('velocity')
    p.rename('pressure')
    if mesh.comm.size > 1:
        rank = Function(FunctionSpace(mesh,'DG',0))
        rank.dat.data[:] = mesh.comm.rank  # element-wise process rank
        rank.rename('rank')
        PETSc.Sys.Print('writing solution (u,p) and rank to %s ...' % args.o)
        File(args.o).write(u,p,rank)
    else:
        PETSc.Sys.Print('writing solution (u,p) to %s ...' % args.o)
        File(args.o).write(u,p)
<|MERGE_RESOLUTION|>--- conflicted
+++ resolved
@@ -183,22 +183,10 @@
 elif args.stage == 5:
     raise NotImplementedError  # FIXME
 
-<<<<<<< HEAD
-## some methods may use a mass matrix for preconditioning the Schur block
-## follow: https://www.firedrakeproject.org/_modules/firedrake/preconditioners/massinv.html#MassInvPC
-#class Mass(AuxiliaryOperatorPC):
-#
-#    def form(self, pc, test, trial):
-#        a = inner((1.0/nu) * test, trial)*dx
-#        bcs = None
-#        return (a, bcs)
 
 # boundary conditions:  zero velocity on sides and bottom
 #                       stages 1,2:    driven lid
 #                       stages 3,4,5:  stress free
-=======
-# boundary conditions:  normally stress-free surface
->>>>>>> 4a35640f
 bcs = [DirichletBC(Z.sub(0), Constant((0, 0, 0)), (1, 2, 3, 4)),
        DirichletBC(Z.sub(0), Constant((0, 0, 0)), 'bottom')]
 if args.stage in {1,2}:
@@ -209,20 +197,12 @@
 else:
     nullspace = None
 
-<<<<<<< HEAD
-appctx = {"mu": nu}
+appctx = {"mu": nu}  # python PC type firedrake.MassInvPC asks for this parameter
 
 params = {'mat_type': 'matfree',
           'ksp_type':  'gmres',
           #'ksp_pc_side': 'right',
           #'ksp_norm_type': 'unpreconditioned',
-=======
-appctx = {"mu": nu}  # python PC type firedrake.MassInvPC asks for this parameter
-
-params = {'mat_type': 'matfree',
-          'ksp_type':  'gmres',    # OLD INFO: fgmres adds 10% to iterations and 3% to time
-                                   #     and gcr acts the same as fgmres
->>>>>>> 4a35640f
           'ksp_converged_reason': None,
           'pc_type': 'fieldsplit',
           'pc_fieldsplit_type': 'schur',
@@ -241,23 +221,10 @@
 # smoother which is more capable than Chebyshev + SSOR
 # note default: -s_fieldsplit_0_mg_levels_ksp_max_it 2
 params['fieldsplit_0_mg_levels_ksp_type'] = 'richardson'
-<<<<<<< HEAD
-
-#params['fieldsplit_0_mg_levels_ksp_richardson_scale'] = 0.8
-#params['fieldsplit_0_mg_levels_pc_type'] = 'jacobi'
-
-=======
->>>>>>> 4a35640f
 params['fieldsplit_0_mg_levels_pc_type'] = 'python'
 params['fieldsplit_0_mg_levels_pc_python_type'] = 'firedrake.AssembledPC'
 params['fieldsplit_0_mg_levels_assembled_pc_type'] = 'bjacobi'
 params['fieldsplit_0_mg_levels_assembled_sub_pc_type'] = 'ilu'
-<<<<<<< HEAD
-
-# parallel LU via MUMPS on coarse grid  (versus GAMG=next versus HYPRE=slowest on stage 4 64^3)
-#params['fieldsplit_0_mg_coarse_pc_type'] = 'lu'
-#params['fieldsplit_0_mg_coarse_pc_factor_mat_solver_type'] = 'mumps'
-=======
 
 #params['fieldsplit_0_mg_levels_ksp_richardson_scale'] = 0.8
 #params['fieldsplit_0_mg_levels_pc_type'] = 'jacobi'
@@ -268,14 +235,8 @@
 params['fieldsplit_0_mg_coarse_assembled_pc_type'] = 'lu'
 params['fieldsplit_0_mg_coarse_assembled_pc_factor_mat_solver_type'] = 'mumps'
 
->>>>>>> 4a35640f
 #params['fieldsplit_0_mg_coarse_pc_type'] = 'gamg'
 #params['fieldsplit_0_mg_coarse_pc_type'] = 'hypre'
-
-params['fieldsplit_0_mg_coarse_pc_type'] = 'python'
-params['fieldsplit_0_mg_coarse_pc_python_type'] = 'firedrake.AssembledPC'
-params['fieldsplit_0_mg_coarse_assembled_pc_type'] = 'lu'
-#params['fieldsplit_0_mg_coarse_assembled_pc_factor_mat_solver_type'] = 'mumps'
 
 params['fieldsplit_1_ksp_type'] = 'preonly'
 
@@ -284,35 +245,16 @@
 #params['pc_fieldsplit_schur_precondition'] = 'self'
 #params['fieldsplit_1_pc_type'] = 'lsc'
 
-<<<<<<< HEAD
-#params['pc_fieldsplit_schur_precondition'] = 'selfp'
-#params['fieldsplit_1_pc_type'] = 'jacobi'
-#params['fieldsplit_1_pc_jacobi_type'] = 'diagonal'
-=======
 #params['pc_fieldsplit_schur_precondition'] = 'selfp' # matfree does not work with selfp which assembles Bt A B
->>>>>>> 4a35640f
 
 # WARNING: do not use following option which is faster than default 'diag' BUT CHANGES VELOCITY SOLUTION !?!?
 #params['fieldsplit_1_mat_schur_complement_ainv_type'] = 'lump'
 
-<<<<<<< HEAD
-params['pc_fieldsplit_schur_precondition'] = 'a11'
-=======
->>>>>>> 4a35640f
 params['fieldsplit_1_pc_type'] = 'python'
 params['fieldsplit_1_pc_python_type'] = 'firedrake.MassInvPC'
 params['fieldsplit_1_Mp_ksp_type'] = 'preonly'
 params['fieldsplit_1_Mp_pc_type'] = 'asm'
 params['fieldsplit_1_Mp_sub_pc_type'] = 'ilu'
-<<<<<<< HEAD
-
-##params['fieldsplit_1_aux_pc_type'] = 'jacobi'
-#params['fieldsplit_1_aux_pc_type'] = 'bjacobi'
-#params['fieldsplit_1_aux_sub_pc_type'] = 'icc'
-
-#'pc_fieldsplit_schur_scale': -1.0,  # only active for diag
-=======
->>>>>>> 4a35640f
 
 # note that the printed parameters *do not* include -s_xxx_yyy overrides
 if args.printparams and mesh.comm.rank == 0:
